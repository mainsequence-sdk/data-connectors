--- conflicted
+++ resolved
@@ -1,5 +1,3 @@
-<<<<<<< HEAD
-=======
 # Data Connector for Main Sequence Ecosystems
 
 This project enables the integration of external and local data sources into the Main Sequence Ecosystem. Users can pull data from various APIs or their local systems and load it into the Main Sequence database. This data can then be utilized in downstream strategies and workflows.
@@ -28,5 +26,4 @@
 
 After an update has been completed (typically within the `_run_post_update_routines` method), ensure a `MarketsTimeSeriesDetails` is registered for the TimeSerie. In other projects within the Main Sequence Ecosystem, you can then easily access this data as an `APITimeseries` using the `unique_identifier` (or name) of the registered `MarketsTimeSeriesDetails`.
 
----
->>>>>>> 42b0f240
+---